import numpy as np
from scipy.integrate import solve_ivp
import matplotlib.pyplot as plt

""""
P(t) = proBDNF
B(t) = BDNF
R1(t) = free p75
R2(t) = free TrkB
C1(t) = proBDNF-p75 complex
C2(t) = BDNF-TrkB complex
<<<<<<< HEAD
ksP = synthesis rate of proBDNF
k_cleave = rate of proBDNF cleavage into BDNF
k_on1 = rate of proBDNF to bind to p75
k_off1 = rate of proBDNF to unbind from the proBDNF-p75
k_degP = rate of proBDNF degradation
k_on2 = rate of BDNF to bind to TrkB
k_off2 = rate of BDNF to unbind from the BDNF-TrkB complex
k_degB = rate of BDNF degradation
k_degR1 = rate of p75 degradation

=======
ksP = synthesis rate of proBDNF moles/time
k_cleave = rate of proBDNF cleavage into BDNF (frequency) 1/time
k_on1 = rate of proBDNF to bind to p75 1/(moles*time)
k_off1 = rate of proBDNF to unbind from the proBDNF-p75 1/time
k_degP = rate of proBDNF degradation 1/time
k_on2 = rate of BDNF to bind to TrkB 1/(moles*time)
k_off2 = rate of BDNF to unbind from the BDNF-TrkB complex 1/time
k_degB = rate of BDNF degradation 1/time
k_degR1 = rate of p75 degradation 1/time
k_degR2 = rate of TrkB degradation 1/time
k_int1 = rate of proBDNF-p75 complex internalization 1/time
k_int2 = rate of BDNF-TrkB complex internalization 1/time
>>>>>>> d76abcef
"""

# Define the ODE system
def dYdt(t, y, params):
    P, B, R1, R2, C1, C2 = y
    ksP, k_cleave, k_on1, k_off1, k_degP, \
    k_on2, k_off2, k_degB, k_degR1, k_degR2, \
    k_int1, k_int2 = params

    dP = ksP - k_cleave*P - k_on1*P*R1 + k_off1*C1 - k_degP*P
    dB = k_cleave*P - k_on2*B*R2 + k_off2*C2 - k_degB*B
    dR1 = -k_on1*P*R1 + k_off1*C1 - k_degR1*R1
    dR2 = -k_on2*B*R2 + k_off2*C2 - k_degR2*R2
    dC1 = k_on1*P*R1 - k_off1*C1 - k_int1*C1
    dC2 = k_on2*B*R2 - k_off2*C2 - k_int2*C2

    return [dP, dB, dR1, dR2, dC1, dC2]

# Initial concentrations
y0 = [1.0, 0.0, 1.0, 1.0, 0.0, 0.0]  # [P, B, R1, R2, C1, C2]

# Parameters
params = [
    1.0,    # ksP
    0.5,    # k_cleave
    1.0,    # k_on1
    0.1,    # k_off1
    0.05,   # k_degP
    1.0,    # k_on2
    0.1,    # k_off2
    0.5,   # k_degB
    0.01,   # k_degR1
    0.01,   # k_degR2
    0.1,    # k_int1
    0.1     # k_int2
]

# Time span
t_span = (0, 50)
t_eval = np.linspace(*t_span, 500)

# Solve
solution = solve_ivp(dYdt, t_span, y0, args=(params,), t_eval=t_eval)

# Plot
plt.figure(figsize=(10,6))
for i, label in enumerate(['proBDNF', 'BDNF', 'p75', 'TrkB', 'C1 (proBDNF-p75)', 'C2 (BDNF-TrkB)']):
    plt.plot(solution.t, solution.y[i], label=label)
plt.legend()
plt.xlabel('Time')
plt.ylabel('Concentration')
plt.title('Dynamics of proBDNF/BDNF and Receptors')
plt.grid()
plt.show()<|MERGE_RESOLUTION|>--- conflicted
+++ resolved
@@ -9,18 +9,6 @@
 R2(t) = free TrkB
 C1(t) = proBDNF-p75 complex
 C2(t) = BDNF-TrkB complex
-<<<<<<< HEAD
-ksP = synthesis rate of proBDNF
-k_cleave = rate of proBDNF cleavage into BDNF
-k_on1 = rate of proBDNF to bind to p75
-k_off1 = rate of proBDNF to unbind from the proBDNF-p75
-k_degP = rate of proBDNF degradation
-k_on2 = rate of BDNF to bind to TrkB
-k_off2 = rate of BDNF to unbind from the BDNF-TrkB complex
-k_degB = rate of BDNF degradation
-k_degR1 = rate of p75 degradation
-
-=======
 ksP = synthesis rate of proBDNF moles/time
 k_cleave = rate of proBDNF cleavage into BDNF (frequency) 1/time
 k_on1 = rate of proBDNF to bind to p75 1/(moles*time)
@@ -33,7 +21,6 @@
 k_degR2 = rate of TrkB degradation 1/time
 k_int1 = rate of proBDNF-p75 complex internalization 1/time
 k_int2 = rate of BDNF-TrkB complex internalization 1/time
->>>>>>> d76abcef
 """
 
 # Define the ODE system
